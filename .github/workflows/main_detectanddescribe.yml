--- conflicted
+++ resolved
@@ -1,99 +1,77 @@
-# Docs for the Azure Web Apps Deploy action: https://github.com/Azure/webapps-deploy
-# More GitHub Actions for Azure: https://github.com/Azure/actions
-# More info on Python, GitHub Actions, and Azure App Service: https://aka.ms/python-webapps-actions
-
-name: Build and deploy Python app to Azure Web App - DetectAndDescribe
-
-on:
-  push:
-    branches:
-      - main
-  workflow_dispatch:
-
-jobs:
-  build:
-    runs-on: ubuntu-latest
-
-    steps:
-      - uses: actions/checkout@v4
-
-      - name: Set up Python version
-        uses: actions/setup-python@v5
-        with:
-          python-version: '3.10'
-
-      - name: Create and start virtual environment
-        run: |
-          python -m venv venv
-          source venv/bin/activate
-      
-      - name: Install dependencies
-        run: pip install -r requirements.txt
-        
-      # Optional: Add step to run tests here (PyTest, Django test suites, etc.)
-
-      - name: Zip artifact for deployment
-        run: zip release.zip ./* -r
-
-      - name: Upload artifact for deployment jobs
-        uses: actions/upload-artifact@v4
-        with:
-          name: python-app
-          path: |
-            release.zip
-            !venv/
-
-  deploy:
-    runs-on: ubuntu-latest
-    needs: build
-    environment:
-      name: 'Production'
-      url: ${{ steps.deploy-to-webapp.outputs.webapp-url }}
-<<<<<<< HEAD
-    permissions:
-      id-token: write #This is required for requesting the JWT
-=======
-    permissions:
-      id-token: write #This is required for requesting the JWT
->>>>>>> 503c40ac
-
-    steps:
-      - name: Download artifact from build job
-        uses: actions/download-artifact@v4
-        with:
-          name: python-app
-
-      - name: Unzip artifact for deployment
-        run: unzip release.zip
-
-<<<<<<< HEAD
-      
-      - name: Login to Azure
-        uses: azure/login@v2
-        with:
-          client-id: ${{ secrets.AZUREAPPSERVICE_CLIENTID_003C08B99F7749AA845D0DF39E2A4C15 }}
-          tenant-id: ${{ secrets.AZUREAPPSERVICE_TENANTID_927D29C47FB44918A57665EAB3989071 }}
-          subscription-id: ${{ secrets.AZUREAPPSERVICE_SUBSCRIPTIONID_8923FD53A67243F8A3564F8721F2E7BD }}
-=======
-      
-      - name: Login to Azure
-        uses: azure/login@v2
-        with:
-          client-id: ${{ secrets.AZUREAPPSERVICE_CLIENTID_B5EE0F1F755A4833BDFA7D5E43DEED87 }}
-          tenant-id: ${{ secrets.AZUREAPPSERVICE_TENANTID_10D2D5E772AB4075922742A3D9560B6E }}
-          subscription-id: ${{ secrets.AZUREAPPSERVICE_SUBSCRIPTIONID_70757C25F6EB46EDA818EAED86351A2D }}
->>>>>>> 503c40ac
-
-      - name: 'Deploy to Azure Web App'
-        uses: azure/webapps-deploy@v3
-        id: deploy-to-webapp
-        with:
-          app-name: 'DetectAndDescribe'
-<<<<<<< HEAD
-          slot-name: 'Production'
-          
-=======
-          slot-name: 'staging'
-          
-
->>>>>>> 503c40ac
+# Docs for the Azure Web Apps Deploy action: https://github.com/Azure/webapps-deploy
+# More GitHub Actions for Azure: https://github.com/Azure/actions
+# More info on Python, GitHub Actions, and Azure App Service: https://aka.ms/python-webapps-actions
+
+name: Build and deploy Python app to Azure Web App - DetectAndDescribe
+
+on:
+  push:
+    branches:
+      - main
+  workflow_dispatch:
+
+jobs:
+  build:
+    runs-on: ubuntu-latest
+
+    steps:
+      - uses: actions/checkout@v4
+
+      - name: Set up Python version
+        uses: actions/setup-python@v5
+        with:
+          python-version: '3.10'
+
+      - name: Create and start virtual environment
+        run: |
+          python -m venv venv
+          source venv/bin/activate
+      
+      - name: Install dependencies
+        run: pip install -r requirements.txt
+        
+      # Optional: Add step to run tests here (PyTest, Django test suites, etc.)
+
+      - name: Zip artifact for deployment
+        run: zip release.zip ./* -r
+
+      - name: Upload artifact for deployment jobs
+        uses: actions/upload-artifact@v4
+        with:
+          name: python-app
+          path: |
+            release.zip
+            !venv/
+
+  deploy:
+    runs-on: ubuntu-latest
+    needs: build
+    environment:
+      name: 'Production'
+      url: ${{ steps.deploy-to-webapp.outputs.webapp-url }}
+    permissions:
+      id-token: write #This is required for requesting the JWT
+
+    steps:
+      - name: Download artifact from build job
+        uses: actions/download-artifact@v4
+        with:
+          name: python-app
+
+      - name: Unzip artifact for deployment
+        run: unzip release.zip
+      
+      - name: Login to Azure
+        uses: azure/login@v2
+        with:
+          client-id: ${{ secrets.AZUREAPPSERVICE_CLIENTID_B5EE0F1F755A4833BDFA7D5E43DEED87 }}
+          tenant-id: ${{ secrets.AZUREAPPSERVICE_TENANTID_10D2D5E772AB4075922742A3D9560B6E }}
+          subscription-id: ${{ secrets.AZUREAPPSERVICE_SUBSCRIPTIONID_70757C25F6EB46EDA818EAED86351A2D }}
+
+      - name: 'Deploy to Azure Web App'
+        uses: azure/webapps-deploy@v3
+        id: deploy-to-webapp
+        with:
+          app-name: 'DetectAndDescribe'
+          slot-name: 'staging'
+          